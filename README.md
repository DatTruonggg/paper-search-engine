<<<<<<< HEAD
# Paper Search Engine with BGE Embeddings

A high-accuracy academic paper search engine using BGE embeddings, Elasticsearch hybrid search, and rich JSON metadata integration for optimal semantic and full-text search results.

## 🌟 Features

- **🔍 Hybrid Search**: Combines BM25 (40%) + BGE semantic search (60%) for optimal accuracy
- **🧠 BGE Embeddings**: BAAI/bge-large-en-v1.5 model with 1024-dimensional vectors
- **📊 Rich Metadata**: JSON-first metadata with markdown fallback
- **🚀 Multi-Modal Search**: Title, abstract, and content-level semantic search
- **⚡ High Performance**: Elasticsearch with optimized indexing and search
- **🐳 Docker Ready**: Containerized deployment with Docker Compose
- **🎯 Smart Chunking**: Section-aware document segmentation (512 tokens, 100 overlap)

## 🏗️ Architecture

```
┌─────────────────┐    ┌─────────────────┐    ┌─────────────────┐
│   Streamlit UI  │◄───┤   FastAPI       │◄───┤   Elasticsearch │
│   (Port 8503)   │    │   Backend       │    │   (Port 9202)   │
└─────────────────┘    │   (Port 8002)   │    └─────────────────┘
                       └─────────────────┘               ▲
                                │                        │
                                ▼                        │
                       ┌─────────────────┐               │
                       │   BGE Embedder  │               │
                       │   1024-dim      │               │
                       └─────────────────┘               │
                                                         │
┌─────────────────┐    ┌─────────────────┐               │
│ Markdown + JSON │───►│   Ingestion     │───────────────┘
│   Data Sources  │    │   Pipeline      │
└─────────────────┘    └─────────────────┘
```

## 🚀 Quick Start

### Prerequisites
- Python 3.9+, Docker & Docker Compose
- 8GB+ RAM, 10GB+ disk space

### 1. Setup Environment
```bash
# Clone repository
git clone <repository-url>
cd paper-search-engine

# Create virtual environment
python3 -m venv venv
source venv/bin/activate  # Windows: venv\Scripts\activate

# Install dependencies
pip install -r requirements.txt

# Setup configuration
cp .env.example .env
```

### 2. Start Services
```bash
# Start Elasticsearch (note: uses port 9202 to avoid conflicts)
docker-compose up -d paper-search-elasticsearch

# Verify Elasticsearch is running
curl http://localhost:9202/_cluster/health
```

### 3. Ingest Papers
```bash
# Quick test with 10 papers
python data_pipeline/ingest_papers.py --max-files 10 --es-host localhost:9202

# Full ingestion with JSON metadata
python data_pipeline/ingest_papers.py \
  --markdown-dir ./data/processed/markdown \
  --json-metadata-dir /Users/admin/code/cazoodle/data/pdfs \
  --es-host localhost:9202
```

### 4. Test Search
```bash
# Test search functionality
python test_search_simple.py

# Or test via API
curl -X POST "http://localhost:8002/search" \
  -H "Content-Type: application/json" \
  -d '{"query": "transformer attention mechanism", "max_results": 5}'
```

### 5. Launch Web Interface
```bash
# Start all services
docker-compose up -d

# Access web interface at http://localhost:8503
```

## 📚 Documentation

### Core Guides
- **[📖 User Guide](docs/USER_GUIDE.md)** - Complete installation and usage instructions
- **[🏗️ Architecture](docs/ARCHITECTURE.md)** - System design and technical details
- **[🔌 API Reference](docs/API_REFERENCE.md)** - REST API and Python library documentation
- **[📋 Documentation Index](docs/README.md)** - All documentation overview

### Quick Links
- [Installation Guide](docs/USER_GUIDE.md#installation)
- [Search Interface](docs/USER_GUIDE.md#search-interface)
- [API Endpoints](docs/API_REFERENCE.md#endpoints)
- [Performance Tuning](docs/USER_GUIDE.md#performance-optimization)

## 🔍 Search Capabilities

### Search Modes
- **Hybrid** (Default): BM25 + Semantic search combination
- **Semantic**: Pure BGE embedding similarity
- **BM25**: Traditional full-text search
- **Title Only**: Search paper titles only

### Search Examples
```python
from backend.services.search_service import SearchService

# Initialize search service
search_service = SearchService(es_host="localhost:9202")

# Semantic search for concepts
results = search_service.search(
    query="attention mechanism transformers",
    search_mode="hybrid",
    max_results=10
)

# Get paper details
paper = search_service.get_paper_details("1706.03762")

# Find similar papers
similar = search_service.suggest_papers("1706.03762")
```

## 📊 Data Sources & Format

### Supported Input Formats

#### 1. Markdown Files
```
data/processed/markdown/
├── 1706.03762.md    # ArXiv ID as filename
├── 2210.14275.md
└── 2112.08466.md
```

#### 2. JSON Metadata (Recommended)
```json
{
  "paper_id": "1706.03762",
  "title": "Attention Is All You Need",
  "authors": "Ashish Vaswani, Noam Shazeer, Niki Parmar",
  "abstract": "The dominant sequence transduction models...",
  "categories": "cs.CL cs.AI",
  "downloaded_at": "2025-09-12T20:18:28.510962",
  "pdf_size": 1024000
}
```

### Metadata Priority System
1. **JSON metadata** (primary) - Rich, structured data
2. **Markdown parsing** (fallback) - Extracted from content
3. **Default values** - Sensible defaults for missing fields

## ⚡ Performance & Scale

### Tested Performance
- **Ingestion**: ~10-15 papers/minute
- **Search Latency**: <500ms hybrid search
- **Index Size**: ~6MB per 1000 papers
- **Memory Usage**: 2-4GB typical deployment

### Optimization Tips
- Use GPU for BGE acceleration
- Increase Elasticsearch heap for large collections
- Adjust batch sizes based on system resources
- Use SSD storage for optimal performance

## 🛠️ Configuration

### Key Environment Variables
```bash
# Elasticsearch
ES_HOST=localhost:9202

# BGE Model
BGE_MODEL_NAME=BAAI/bge-large-en-v1.5
BGE_CACHE_DIR=./models

# Search Configuration
DEFAULT_SEARCH_MODE=hybrid
MAX_SEARCH_RESULTS=20
CHUNK_SIZE=512
CHUNK_OVERLAP=100

# Docker Service Ports (to avoid conflicts)
ES_PORT=9202
BACKEND_PORT=8002
UI_PORT=8503
```

## 🐳 Docker Services

All services use prefixed names to avoid conflicts:
- `paper-search-elasticsearch` (Port 9202)
- `paper-search-backend` (Port 8002)
- `paper-search-ui` (Port 8503)
- `paper-search-minio` (Ports 9002/9003)

## 🧪 Testing

### Unit Tests
```bash
# Run core component tests
source venv/bin/activate
python -m pytest tests/unit/ -v

# Test specific components
python -m pytest tests/unit/test_document_chunker.py -v
```

### Integration Testing
```bash
# Test complete pipeline
python test_json_metadata.py
python test_search_simple.py

# Test ingestion with sample data
python data_pipeline/ingest_papers.py --max-files 5 --es-host localhost:9202
```

## 🚨 Troubleshooting

### Common Issues

#### Elasticsearch Connection
```bash
# Check ES health
curl http://localhost:9202/_cluster/health

# Restart if needed
docker-compose restart paper-search-elasticsearch
```

#### BGE Model Download
```bash
# Pre-download model (1.3GB)
python -c "from transformers import AutoModel; AutoModel.from_pretrained('BAAI/bge-large-en-v1.5')"
```

#### Memory Issues
- Reduce batch size: `--batch-size 5`
- Increase Docker memory limits
- Use `ES_JAVA_OPTS=-Xms4g -Xmx4g` for large collections

## 🗂️ Project Structure
```
paper-search-engine/
├── data_pipeline/           # Core ingestion pipeline
│   ├── bge_embedder.py     # BGE embedding generation
│   ├── document_chunker.py # Smart text chunking
│   ├── es_indexer.py       # Elasticsearch operations
│   └── ingest_papers.py    # Main ingestion orchestrator
├── backend/                # FastAPI backend
│   ├── api/               # REST API endpoints
│   └── services/          # Search and business logic
├── streamlit_app/         # Web interface
├── tests/                 # Unit and integration tests
├── docs/                  # Comprehensive documentation
└── docker-compose.yml     # Service orchestration
```

## 🎯 Use Cases

- **Academic Research**: Semantic paper discovery and literature review
- **Educational**: Course material and research topic exploration
- **Industry**: Technical document search and knowledge management
- **Libraries**: Digital collection search and discovery

## 🛣️ Roadmap

### Completed ✅
- BGE embedding integration
- Hybrid search implementation
- JSON metadata priority system
- Docker containerization
- Comprehensive documentation
- Unit test coverage

### Short Term 🔄
- MinIO PDF storage integration
- Advanced result ranking
- Query auto-complete
- Performance optimizations

### Long Term 🔮
- Multi-language support
- Real-time indexing
- Citation network analysis
- ML-based relevance tuning

## 📄 License

MIT License - see LICENSE file for details.

## 🤝 Contributing

Contributions welcome! Please see:
- [Contributing Guide](docs/CONTRIBUTING.md)
- [Architecture Overview](docs/ARCHITECTURE.md)
- [Development Setup](docs/USER_GUIDE.md#installation)

---

*Built with ❤️ for the academic and research community. Powered by BGE embeddings and Elasticsearch.*
=======
# PAPER SEARCH CHATBOT
>>>>>>> 143d0a3e
<|MERGE_RESOLUTION|>--- conflicted
+++ resolved
@@ -1,4 +1,3 @@
-<<<<<<< HEAD
 # Paper Search Engine with BGE Embeddings
 
 A high-accuracy academic paper search engine using BGE embeddings, Elasticsearch hybrid search, and rich JSON metadata integration for optimal semantic and full-text search results.
@@ -321,6 +320,5 @@
 ---
 
 *Built with ❤️ for the academic and research community. Powered by BGE embeddings and Elasticsearch.*
-=======
-# PAPER SEARCH CHATBOT
->>>>>>> 143d0a3e
+
+# PAPER SEARCH CHATBOT